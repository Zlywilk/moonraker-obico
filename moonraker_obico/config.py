--- conflicted
+++ resolved
@@ -5,8 +5,8 @@
 from urllib.parse import urlparse
 
 import raven  # type: ignore
-from .version import VERSION
-from .utils import SentryWrapper, get_tags
+from moonraker_obico.version import VERSION
+from moonraker_obico.utils import SentryWrapper, get_tags
 
 
 @dataclasses.dataclass
@@ -144,24 +144,7 @@
     level: str = 'DEBUG'
 
 
-<<<<<<< HEAD
-@dataclasses.dataclass
-class MiscConfig:
-    klipper4a: bool
-
-@dataclasses.dataclass
 class Config:
-    moonraker: MoonrakerConfig
-    server: ServerConfig
-    webcam: WebcamConfig
-    logging: LoggingConfig
-    misc: MiscConfig
-
-    _config_path: str
-    _config: ConfigParser
-=======
-class Config:
->>>>>>> c9c72841
 
     def __init__(self, config_path: str):
         self._heater_mapping = {}
@@ -222,26 +205,7 @@
             'misc', 'sentry_opt',
             fallback='out'
         )
-        
-        misc_config = MiscConfig(
-            klipper4a=config.get(
-                'misc', 'klipper4a',
-                fallback='false'
-            )
-		)
-
-<<<<<<< HEAD
-        return Config(
-            moonraker=moonraker_config,
-            server=tsd_config,
-            webcam=webcam_config,
-            logging=logging_config,
-            misc=misc_config,
-            _config=config,
-            _config_path=config_path,
-            sentry_opt=sentry_opt,
-        )
-=======
+
         self._config = config
 
 
@@ -272,7 +236,6 @@
 
     def all_mr_heaters(self):
          return self._heater_mapping.keys()
->>>>>>> c9c72841
 
     def get_sentry(self):
         sentryClient = raven.Client(
